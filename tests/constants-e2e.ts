--- conflicted
+++ resolved
@@ -453,10 +453,6 @@
       address: '0xa3fa99a148fa48d14ed51d610c367c61876997f1',
       decimals: 18,
     },
-    SDEX: {
-      address: '0x6899fAcE15c14348E1759371049ab64A3a06bFA6',
-      decimals: 18,
-    },
   },
   [Network.FANTOM]: {
     FTM: { address: ETHER_ADDRESS, decimals: 18 },
@@ -599,10 +595,6 @@
       address: '0x4268B8F0B87b6Eae5d897996E6b845ddbD99Adf3',
       decimals: 6,
     },
-<<<<<<< HEAD
-    SDEX: {
-      address: '0xFdc66A08B0d0Dc44c17bbd471B88f49F50CdD20F',
-=======
     FRAX: {
       address: '0x90C97F71E18723b0Cf0dfa30ee176Ab653E89F40',
       decimals: 18,
@@ -613,7 +605,6 @@
     },
     USDFI: {
       address: '0x11A38e06699b238D6D9A0C7A01f3AC63a07ad318',
->>>>>>> afd5dcbb
       decimals: 18,
     },
   },
@@ -846,18 +837,6 @@
       address: '0x2f2a2543b76a4166549f7aab2e75bef0aefc5b0f',
       decimals: 8,
     },
-    LEX: {
-      address: '0x6bB7A17AcC227fd1F6781D1EEDEAE01B42047eE0',
-      decimals: 18,
-    },
-    GRAIL: {
-      address: '0x3d9907f9a368ad0a51be60f7da3b97cf940982d8',
-      decimals: 18,
-    },
-    SDEX: {
-      address: '0xabD587f2607542723b17f14d00d99b987C29b074',
-      decimals: 18,
-    },
   },
   [Network.OPTIMISM]: {
     DAI: {
@@ -963,10 +942,6 @@
     },
     GOLD: {
       address: '0xbeFD5C25A59ef2C1316c5A4944931171F30Cd3E4',
-      decimals: 18,
-    },
-    SDEX: {
-      address: '0xFd4330b0312fdEEC6d4225075b82E00493FF2e3f',
       decimals: 18,
     },
     ETH: { address: ETHER_ADDRESS, decimals: 18 },
@@ -1037,12 +1012,8 @@
     crvUSD: '0xA920De414eA4Ab66b97dA1bFE9e6EcA7d4219635',
     GHO: '0x844Dc85EdD8492A56228D293cfEbb823EF3E10EC',
     wibBTC: '0xFbdCA68601f835b27790D98bbb8eC7f05FDEaA9B',
-<<<<<<< HEAD
-    SDEX: '0xB0470cF15B22a6A32c49a7C20E3821B944A76058',
-=======
     MATIC: '0x7073783eee7e9b3e6e4ddac4d7f49dc46044dd9a',
     POL: '0x57B6Ad484ccdd902C4419424bA648ba6Ed45dc68',
->>>>>>> afd5dcbb
   },
   [Network.ROPSTEN]: {
     ETH: '0x43262A12d8610AA70C15DbaeAC321d51613c9071',
@@ -1078,7 +1049,6 @@
     amUSDT: '0x832b11846a27b3ba25d68ae80c39fab155d18c49',
     amUSDC: '0x6e7f19cd23049c7118e14470e2bf85d2e26ee0ae',
     MAI: '0x9a8cf02f3e56c664ce75e395d0e4f3dc3dafe138',
-    SDEX: '0xB0470cF15B22a6A32c49a7C20E3821B944A76058',
   },
   [Network.FANTOM]: {
     DAI: '0x370f4b2dcf75c94d8d4450b493661a9c6170d0b5',
@@ -1119,13 +1089,9 @@
     anyBTC: '0x4ffef8e8a75c20ab0ddf96c50d2457277d27923c',
     nUSD: '0x28ec0b36f0819ecb5005cab836f4ed5a2eca4d13',
     axlUSD: '0xc03fbeda9069b22a120ae6a09349a0b5eea5570a',
-<<<<<<< HEAD
-    SDEX: '0xB0470cF15B22a6A32c49a7C20E3821B944A76058',
-=======
     FRAX: '0xEB4576fE753DAB07635c0Bb6c8f0A355e1Db5d31',
     frxETH: '0xf324adC872005197A6f7DAE214d3b63aa0C3625F',
     USDFI: '0x2E00D722e091836B39Db3e4dcE6eE51c90c5B221',
->>>>>>> afd5dcbb
   },
   [Network.AVALANCHE]: {
     AVAX: '0xD6216fC19DB775Df9774a6E33526131dA7D19a2c',
@@ -1183,7 +1149,6 @@
     ZYB: '0x3ec0eddcd1e25025077327886a78133589082fb2',
     WBTC: '0xd9d611c6943585bc0e18e51034af8fa28778f7da',
     RDNT: '0x62383739d68dd0f844103db8dfb05a7eded5bbe6',
-    SDEX: '0xb0470cf15b22a6a32c49a7c20e3821b944a76058',
   },
   [Network.OPTIMISM]: {
     ETH: '0x9ef21bE1C270AA1c3c3d750F458442397fBFFCB6',
@@ -1219,7 +1184,6 @@
     DAI: '0x20f03e26968b179025f65c1f4afadfd3959c8d03',
     BAL: '0x854b004700885a61107b458f11ecc169a019b764',
     GOLD: '0x1374c25b3710758c326ee0c70ec48b595d5ccf8c',
-    SDEX: '0xa5d378c05192e3f1f365d6298921879c4d51c5a3',
   },
 };
 
