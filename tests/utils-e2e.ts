--- conflicted
+++ resolved
@@ -119,10 +119,7 @@
       amount: amount.toString(),
       options: {
         includeDEXS: [this.dexKey],
-<<<<<<< HEAD
-=======
         // TODO: Improve typing
->>>>>>> f3cb3f12
         includeContractMethods: [contractMethod as any],
         partner: 'any',
       },
