import { JsonRpcProvider } from '@ethersproject/providers';
import { Address } from '../types';
import { Curve } from './curve';
import { CurveV2 } from './curve-v2';
import { IDex } from './idex';
import { Jarvis } from './jarvis';
import { KyberDmm } from './kyberdmm';
import { StablePool } from './stable-pool';
import { UniswapV2 } from './uniswap-v2';
import { Weth } from './weth';
import { ZeroX } from './zerox';
import { UniswapV3 } from './uniswap-v3';
import { Balancer } from './balancer';
import { BalancerV2 } from './balancer-v2';
import { BeetsFi } from './beetsfi';
import { Bancor } from './bancor';
import { BProtocol } from './bProtocol';
import { MStable } from './mStable';
import { Shell } from './shell';
import { Onebit } from './onebit';
import { Compound } from './compound';
import { AaveV1 } from './aave-v1';
import { AaveV2 } from './aave-v2';
import { OneInchLp } from './OneInchLp';
import { DodoV1 } from './dodo-v1';
import { DodoV2 } from './dodo-v2';
import { Smoothy } from './smoothy';
import { Kyber } from './kyber';
<<<<<<< HEAD
import { Lido } from './lido';
=======
import { Embr } from './embr';
>>>>>>> c1004f4c

const DexAdapters = [
  UniswapV2,
  Curve,
  CurveV2,
  StablePool,
  Smoothy,
  ZeroX,
  Weth,
  Balancer,
  Bancor,
  Kyber,
  BProtocol,
  MStable,
  Shell,
  Onebit,
  Compound,
  AaveV1,
  AaveV2,
  OneInchLp,
  DodoV1,
  DodoV2,
  UniswapV3,
  Weth,
  BalancerV2,
  KyberDmm,
  Jarvis,
  BeetsFi,
<<<<<<< HEAD
  Lido,
=======
  Embr,
>>>>>>> c1004f4c
];

interface IGetDirectFunctionName {
  getDirectFunctionName?(): string[];
}

export class DexAdapterService {
  dexToKeyMap: {
    [key: string]: new (
      augustusAddress: Address,
      network: number,
      provider: JsonRpcProvider,
    ) => IDex<any, any>;
  };
  directFunctionsNames: string[];
  dexInstances: { [key: string]: IDex<any, any> } = {};
  constructor(
    private augustusAddress: string,
    private provider: JsonRpcProvider,
    private network: number,
  ) {
    this.dexToKeyMap = DexAdapters.reduce<{
      [exchangeName: string]: new (
        augustusAddress: Address,
        network: number,
        provider: JsonRpcProvider,
      ) => IDex<any, any>;
    }>((acc, DexAdapter) => {
      DexAdapter.dexKeys.forEach(exchangeName => {
        acc[exchangeName.toLowerCase()] = DexAdapter;
      });

      return acc;
    }, {});

    this.directFunctionsNames = DexAdapters.flatMap(dexAdapter => {
      const _dexAdapter = dexAdapter as IGetDirectFunctionName;
      return _dexAdapter.getDirectFunctionName
        ? _dexAdapter.getDirectFunctionName()
        : [];
    })
      .filter(x => !!x)
      .map(v => v.toLowerCase());
  }

  getDexByKey(dexKey: string): IDex<any, any> {
    let _dexKey = dexKey.toLowerCase();

    if (/^paraswappool(.*)/i.test(_dexKey)) _dexKey = 'zerox';

    if (this.dexInstances[_dexKey]) return this.dexInstances[_dexKey];

    const DexAdapter = this.dexToKeyMap[_dexKey];
    if (!DexAdapter) throw new Error(`${dexKey} dex is not supported!`);

    this.dexInstances[_dexKey] = new DexAdapter(
      this.augustusAddress,
      this.network,
      this.provider,
    );

    return this.dexInstances[_dexKey];
  }

  isDirectFunctionName(functionName: string): boolean {
    return this.directFunctionsNames.includes(functionName.toLowerCase());
  }
}<|MERGE_RESOLUTION|>--- conflicted
+++ resolved
@@ -26,11 +26,8 @@
 import { DodoV2 } from './dodo-v2';
 import { Smoothy } from './smoothy';
 import { Kyber } from './kyber';
-<<<<<<< HEAD
 import { Lido } from './lido';
-=======
 import { Embr } from './embr';
->>>>>>> c1004f4c
 
 const DexAdapters = [
   UniswapV2,
@@ -59,11 +56,8 @@
   KyberDmm,
   Jarvis,
   BeetsFi,
-<<<<<<< HEAD
   Lido,
-=======
   Embr,
->>>>>>> c1004f4c
 ];
 
 interface IGetDirectFunctionName {
