--- conflicted
+++ resolved
@@ -73,12 +73,9 @@
 import { TraderJoeV21 } from './trader-joe-v2.1';
 import { PancakeswapV3 } from './pancakeswap-v3/pancakeswap-v3';
 import { Algebra } from './algebra/algebra';
-<<<<<<< HEAD
-import { Smardex } from './smardex/smardex';
-=======
 import { QuickPerps } from './quick-perps/quick-perps';
 import { NomiswapV2 } from './uniswap-v2/nomiswap-v2';
->>>>>>> ca6167c9
+import { Smardex } from './smardex/smardex';
 
 const LegacyDexes = [
   CurveV2,
@@ -149,12 +146,9 @@
   MaverickV1,
   Camelot,
   SwaapV2,
-<<<<<<< HEAD
-  Smardex,
-=======
   QuickPerps,
   NomiswapV2,
->>>>>>> ca6167c9
+  Smardex,
 ];
 
 export type LegacyDexConstructor = new (dexHelper: IDexHelper) => IDexTxBuilder<
