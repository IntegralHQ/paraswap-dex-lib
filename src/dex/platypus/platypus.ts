--- conflicted
+++ resolved
@@ -61,11 +61,7 @@
     protected dexHelper: IDexHelper,
     protected adapters = Adapters[network], // TODO: add any additional optional params to support other fork DEXes
   ) {
-<<<<<<< HEAD
-    super(dexHelper.config.data.augustusAddress, dexHelper.provider);
-=======
-    super(dexHelper.augustusAddress, dexHelper.web3Provider);
->>>>>>> 28f94e21
+    super(dexHelper.config.data.augustusAddress, dexHelper.web3Provider);
     this.config = PlatypusConfig[dexKey][network];
     this.logger = dexHelper.getLogger(`${dexKey}-${network}`);
   }
