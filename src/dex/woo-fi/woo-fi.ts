import _ from 'lodash';
import { Interface, Result } from '@ethersproject/abi';
import {
  Token,
  Address,
  ExchangePrices,
  AdapterExchangeParam,
  SimpleExchangeParam,
  PoolLiquidity,
  Logger,
} from '../../types';
import { SwapSide, Network, NULL_ADDRESS } from '../../constants';
import { getBigIntPow, getDexKeysWithNetwork } from '../../utils';
import { IDex } from '../../dex/idex';
import { IDexHelper } from '../../dex-helper/idex-helper';
import {
  DexParams,
  LatestRoundData,
  PoolState,
  RefInfo,
  WooFiData,
} from './types';
import { SimpleExchange } from '../simple-exchange';
import { WooFiConfig, Adapters } from './config';
import { WooFiMath } from './woo-fi-math';
import { MIN_CONVERSION_RATE, WOO_FI_GAS_COST } from './constants';
import wooPPABI from '../../abi/woo-fi/WooPP.abi.json';
import wooFeeManagerABI from '../../abi/woo-fi/WooFeeManager.abi.json';
import woOracleABI from '../../abi/woo-fi/Wooracle.abi.json';

export class WooFi extends SimpleExchange implements IDex<WooFiData> {
  readonly math: WooFiMath;

  latestState: PoolState | null = null;

  latestBlockNumber: number = 0;

  vaultUSDBalance: number = 0;

  tokenByAddress: Record<Address, Token>;

  private _refInfos: Record<Address, RefInfo> = {};

  private _encodedStateRequestCalldata?: {
    target: Address;
    callData: string;
  }[];

  static readonly ifaces = {
    PP: new Interface(wooPPABI),
    fee: new Interface(wooFeeManagerABI),
    oracle: new Interface(woOracleABI),
    guardian: new Interface([
      'function globalBound() view returns (uint64)',
      'function refInfo(address) view ' +
        'returns(tuple(address chainlinkRefOracle, uint96 refPriceFixCoeff, ' +
        'uint96 minInputAmount, uint96 maxInputAmount, uint64 bound))',
    ]),
    chainlink: new Interface([
      'function latestRoundData() view returns (tuple(uint80 roundId, ' +
        'int256 answer, uint256 startedAt, uint256 updatedAt, ' +
        'uint80 answeredInRound))',
    ]),
  };

  readonly hasConstantPriceLargeAmounts = false;
  readonly needWrapNative = true;

  readonly quoteTokenAddress: Address;

  public static dexKeysWithNetwork: {
    key: string;
    networks: Network[];
  }[] = getDexKeysWithNetwork(WooFiConfig);

  logger: Logger;

  constructor(
    protected network: Network,
    protected dexKey: string,
    protected dexHelper: IDexHelper,
    protected adapters = Adapters[network] || {},
    readonly config = WooFiConfig[dexKey][network],
  ) {
<<<<<<< HEAD
    super(dexHelper.config.data.augustusAddress, dexHelper.provider);
=======
    super(dexHelper.augustusAddress, dexHelper.web3Provider);
>>>>>>> 28f94e21
    this.logger = dexHelper.getLogger(dexKey);

    // Normalise once all config addresses and use across all scenarios
    this.config = this._toLowerForAllConfigAddresses();

    this.quoteTokenAddress = this.config.quoteToken.address;

    // Do not do it singleton, because different networks will have different
    // states at the same time
    this.math = new WooFiMath(
      dexHelper.getLogger(`${dexKey}_math`),
      this.quoteTokenAddress,
    );

    this.tokenByAddress = Object.values(this.baseTokens).reduce(
      (acc, cur) => {
        acc[cur.address] = cur;
        return acc;
      },
      { [this.quoteTokenAddress]: this.config.quoteToken },
    );
  }

  private _toLowerForAllConfigAddresses() {
    // If new config property will be added, the TS will throw compile error
    const newConfig: DexParams = {
      wooPPAddress: this.config.wooPPAddress.toLowerCase(),
      wooOracleAddress: this.config.wooOracleAddress.toLowerCase(),
      wooFeeManagerAddress: this.config.wooFeeManagerAddress.toLowerCase(),
      wooGuardianAddress: this.config.wooGuardianAddress.toLowerCase(),
      quoteToken: {
        ...this.config.quoteToken,
        address: this.config.quoteToken.address.toLowerCase(),
      },
      baseTokens: Object.keys(this.config.baseTokens).reduce<
        Record<string, Token>
      >((acc, cur) => {
        const token = this.config.baseTokens[cur];
        token.address = token.address.toLowerCase();
        acc[cur] = token;
        return acc;
      }, {}),
    };
    return newConfig;
  }

  private async _getRefInfos() {
    const calldata = this.baseTokens
      .map(t => [
        {
          target: this.config.wooGuardianAddress,
          callData: WooFi.ifaces.guardian.encodeFunctionData('refInfo', [
            t.address,
          ]),
        },
      ])
      .flat();

    calldata.push({
      target: this.config.wooGuardianAddress,
      callData: WooFi.ifaces.guardian.encodeFunctionData('refInfo', [
        this.quoteTokenAddress,
      ]),
    });

    const data = await this.dexHelper.multiContract.methods
      .tryAggregate(false, calldata)
      .call({}, 'latest');

    const parsed = data.map(([success, _data]: [boolean, string]) => {
      if (!success)
        throw new Error(
          `Unexpected multicall error in ${this.dexKey} _getRefInfos`,
        );

      const decoded = WooFi.ifaces.guardian.decodeFunctionResult(
        'refInfo',
        _data,
      )[0];
      return {
        chainlinkRefOracle: decoded.chainlinkRefOracle.toLowerCase(),
        refPriceFixCoeff: decoded.refPriceFixCoeff.toBigInt(),
        minInputAmount: decoded.minInputAmount.toBigInt(),
        maxInputAmount: decoded.maxInputAmount.toBigInt(),
        bound: decoded.bound.toBigInt(),
      };
    });

    return this.baseTokens.reduce<Record<string, RefInfo>>(
      (acc, curr, ind) => {
        acc[curr.address] = parsed[ind];
        return acc;
      },
      { [this.quoteTokenAddress]: parsed.slice(-1)[0] },
    );
  }

  get baseTokens(): Token[] {
    return Object.values(this.config.baseTokens);
  }

  get isRefInfosEmpty(): boolean {
    return Object.keys(this._refInfos).length === 0;
  }

  protected _fillTokenInfoState(
    state: PoolState,
    address: string,
    values: Result,
  ) {
    state.tokenInfos[address] = {
      reserve: BigInt(values.reserve._hex),
      R: BigInt(values.R._hex),
      threshold: BigInt(values.threshold._hex),
      target: BigInt(values.target._hex),
      lastResetTimestamp: BigInt(values.lastResetTimestamp),
    };
  }

  private _readChanLinkResponse(data: [boolean, string]): LatestRoundData {
    const [success, returnData] = data;
    const answer =
      success === false || returnData === '0x'
        ? -1n
        : WooFi.ifaces.chainlink
            .decodeFunctionResult('latestRoundData', returnData)[0]
            .answer.toBigInt();
    return { answer };
  }

  protected _getStateRequestCallData() {
    if (!this._encodedStateRequestCalldata) {
      const calldata = this.baseTokens
        .map(t => [
          {
            target: this.config.wooFeeManagerAddress,
            callData: WooFi.ifaces.fee.encodeFunctionData('feeRate', [
              t.address,
            ]),
          },
          {
            target: this.config.wooOracleAddress,
            callData: WooFi.ifaces.oracle.encodeFunctionData('state', [
              t.address,
            ]),
          },
          {
            target: this.config.wooPPAddress,
            callData: WooFi.ifaces.PP.encodeFunctionData('tokenInfo', [
              t.address,
            ]),
          },
          {
            target: this._refInfos[t.address].chainlinkRefOracle,
            callData: WooFi.ifaces.chainlink.encodeFunctionData(
              'latestRoundData',
              [],
            ),
          },
        ])
        .flat();

      calldata.push({
        target: this.config.wooPPAddress,
        callData: WooFi.ifaces.PP.encodeFunctionData('tokenInfo', [
          this.quoteTokenAddress,
        ]),
      });

      calldata.push({
        target: this._refInfos[this.quoteTokenAddress].chainlinkRefOracle,
        callData: WooFi.ifaces.chainlink.encodeFunctionData(
          'latestRoundData',
          [],
        ),
      });

      calldata.push({
        target: this.config.wooOracleAddress,
        callData: WooFi.ifaces.oracle.encodeFunctionData('timestamp', []),
      });

      calldata.push({
        target: this.config.wooPPAddress,
        callData: WooFi.ifaces.PP.encodeFunctionData('paused', []),
      });

      calldata.push({
        target: this.config.wooGuardianAddress,
        callData: WooFi.ifaces.guardian.encodeFunctionData('globalBound', []),
      });

      this._encodedStateRequestCalldata = calldata;
    }

    return this._encodedStateRequestCalldata;
  }

  private async _fetchStateForBlockNumber(
    blockNumber?: number,
  ): Promise<PoolState> {
    const calldata = this._getStateRequestCallData();

    const data = await this.dexHelper.multiContract.methods
      .tryAggregate(false, calldata)
      .call({}, blockNumber || 'latest');

    // Last requests are standalone
    const maxNumber = calldata.length - 5;

    const [
      baseFeeRates,
      baseInfos,
      baseTokenInfos,
      chainlinkLatestRoundDatas,
      quoteTokenInfo,
      quoteChainlinkAnswer,
      oracleTimestamp,
      isPaused,
      globalBound,
    ] = [
      // Skip three as they are infos, tokenInfo and latestRoundData
      _.range(0, maxNumber, 4).map(index =>
        WooFi.ifaces.fee.decodeFunctionResult('feeRate', data[index][1]),
      ),
      _.range(1, maxNumber, 4).map(index =>
        WooFi.ifaces.oracle.decodeFunctionResult('state', data[index][1]),
      ),
      _.range(2, maxNumber, 4).map(index =>
        WooFi.ifaces.PP.decodeFunctionResult('tokenInfo', data[index][1]),
      ),
      _.range(3, maxNumber, 4).map(index =>
        this._readChanLinkResponse(data[index]),
      ),
      WooFi.ifaces.PP.decodeFunctionResult('tokenInfo', data[maxNumber][1]),
      this._readChanLinkResponse(data[maxNumber + 1]),
      WooFi.ifaces.oracle
        .decodeFunctionResult('timestamp', data[maxNumber + 2][1])[0]
        .toBigInt(),
      WooFi.ifaces.PP.decodeFunctionResult('paused', data[maxNumber + 3][1])[0],
      WooFi.ifaces.guardian
        .decodeFunctionResult('globalBound', data[maxNumber + 4][1])[0]
        .toBigInt(),
    ];

    const state: PoolState = {
      feeRates: {},
      tokenInfos: {},
      tokenStates: {},
      oracleTimestamp,
      isPaused,
      guardian: {
        globalBound,
        refInfos: this._refInfos,
      },
      chainlink: {
        latestRoundDatas: {},
      },
    };

    this._fillTokenInfoState(state, this.quoteTokenAddress, quoteTokenInfo);
    state.chainlink.latestRoundDatas[
      this._refInfos[this.quoteTokenAddress].chainlinkRefOracle
    ] = quoteChainlinkAnswer;

    baseFeeRates.map((value, index) => {
      state.feeRates[this.baseTokens[index].address] = BigInt(value[0]._hex);
    });
    baseInfos.map((value, index) => {
      state.tokenStates[this.baseTokens[index].address] = {
        priceNow: BigInt(value.priceNow._hex),
        coeffNow: BigInt(value.coeffNow._hex),
        spreadNow: BigInt(value.spreadNow._hex),
      };
    });
    baseTokenInfos.map((values, index) => {
      this._fillTokenInfoState(state, this.baseTokens[index].address, values);
    });
    chainlinkLatestRoundDatas.map((value, index) => {
      const refInfo = this._refInfos[this.baseTokens[index].address];
      state.chainlink.latestRoundDatas[refInfo.chainlinkRefOracle] = value;
    });

    return state;
  }

  async initializePricing(blockNumber: number) {
    this._refInfos = await this._getRefInfos();
    await this.getState(blockNumber);
  }

  getAdapters(side: SwapSide): { name: string; index: number }[] | null {
    return this.adapters[side] ? this.adapters[side] : null;
  }

  getIdentifier(isSrcQuote: boolean) {
    // Expected lower cased addresses
    // And checks if one of the tokens is quote already done outside
    return isSrcQuote ? `${this.dexKey}_qb` : `${this.dexKey}_bq`;
  }

  async getPoolIdentifiers(
    srcToken: Token,
    destToken: Token,
    side: SwapSide,
    blockNumber: number,
  ): Promise<string[]> {
    if (side === SwapSide.BUY) return [];

    const _srcToken = this.dexHelper.config.wrapETH(srcToken);
    const _destToken = this.dexHelper.config.wrapETH(destToken);

    const _srcAddress = _srcToken.address.toLowerCase();
    const _destAddress = _destToken.address.toLowerCase();

    if (
      !this.tokenByAddress[_srcAddress] ||
      !this.tokenByAddress[_destAddress]
    ) {
      return [];
    }

    const { isSrcQuote, isDestQuote } = this._identifyQuote(
      _srcAddress,
      _destAddress,
    );

    if (!isSrcQuote && !isDestQuote) return [];

    return [this.getIdentifier(isSrcQuote)];
  }

  async getPricesVolume(
    srcToken: Token,
    destToken: Token,
    amounts: bigint[],
    side: SwapSide,
    blockNumber: number,
    limitPools?: string[],
  ): Promise<null | ExchangePrices<WooFiData>> {
    if (side === SwapSide.BUY) return null;

    try {
      const _srcToken = this.dexHelper.config.wrapETH(srcToken);
      const _destToken = this.dexHelper.config.wrapETH(destToken);

      const _srcAddress = _srcToken.address.toLowerCase();
      const _destAddress = _destToken.address.toLowerCase();

      if (
        !this.tokenByAddress[_srcAddress] ||
        !this.tokenByAddress[_destAddress]
      )
        return null;

      const { isSrcQuote, isDestQuote } = this._identifyQuote(
        _srcAddress,
        _destAddress,
      );

      if (!isSrcQuote && !isDestQuote) return null;

      const expectedIdentifier = this.getIdentifier(isSrcQuote);

      if (
        limitPools !== undefined &&
        !limitPools.some(p => p === expectedIdentifier)
      )
        return null;

      const unitVolume = getBigIntPow(_srcToken.decimals);

      const _amounts = [unitVolume, ...amounts.slice(1)];

      const state = await this.getState(blockNumber);

      if (state.isPaused) {
        this.logger.warn(
          `${this.dexKey} is paused on ${this.network} in getPricesVolume`,
        );
        return null;
      }

      let _prices: bigint[] | null;
      if (isSrcQuote) {
        _prices = this.math.querySellQuote(_destAddress, _amounts);
      } else {
        _prices = this.math.querySellBase(_srcAddress, _amounts);
      }

      if (!_prices) return null;

      const unit = _prices[0];

      return [
        {
          unit,
          prices: [0n, ..._prices.slice(1)],
          data: {},
          poolIdentifier: expectedIdentifier,
          exchange: this.dexKey,
          gasCost: WOO_FI_GAS_COST,
          poolAddresses: [this.config.wooPPAddress],
        },
      ];
    } catch (e) {
      this.logger.error(
        `Error_getPricesVolume ${srcToken.symbol || srcToken.address}, ${
          destToken.symbol || destToken.address
        }, ${side}:`,
        e,
      );
      return null;
    }
  }

  getAdapterParam(
    srcToken: string,
    destToken: string,
    srcAmount: string,
    destAmount: string,
    data: WooFiData,
    side: SwapSide,
  ): AdapterExchangeParam {
    if (side === SwapSide.BUY) throw new Error(`Buy not supported`);

    return {
      targetExchange: this.config.wooPPAddress,
      payload: '0x',
      networkFee: '0',
    };
  }

  async getSimpleParam(
    srcToken: string,
    destToken: string,
    srcAmount: string,
    destAmount: string,
    data: WooFiData,
    side: SwapSide,
  ): Promise<SimpleExchangeParam> {
    if (side === SwapSide.BUY) throw new Error(`Buy not supported`);

    const _srcToken = srcToken.toLowerCase();
    const _destToken = destToken.toLowerCase();

    let funcName: string;
    let _amount: string;
    let baseToken: string;
    if (_srcToken === this.quoteTokenAddress) {
      baseToken = _destToken;
      funcName = 'sellQuote';
      _amount = srcAmount;
    } else if (_destToken === this.quoteTokenAddress) {
      baseToken = _srcToken;
      funcName = 'sellBase';
      _amount = srcAmount;
    } else {
      throw new Error(
        `srcToken ${srcToken} or destToken ${destToken} must be quoteToken`,
      );
    }

    const swapData = WooFi.ifaces.PP.encodeFunctionData(funcName, [
      baseToken, // baseToken
      _amount, // amount
      MIN_CONVERSION_RATE, // minAmount
      this.augustusAddress, // to
      NULL_ADDRESS, // rebateTo
    ]);

    return this.buildSimpleParamWithoutWETHConversion(
      srcToken,
      srcAmount,
      destToken,
      destAmount,
      swapData,
      this.config.wooPPAddress,
    );
  }

  async updatePoolState(): Promise<void> {
    if (this.isRefInfosEmpty) {
      this._refInfos = await this._getRefInfos();
    }

    const state = await this.getState();

    const tokenBalancesUSD = await Promise.all(
      Object.values(this.tokenByAddress).map(t =>
        this.dexHelper.getTokenUSDPrice(t, state.tokenInfos[t.address].reserve),
      ),
    );
    this.vaultUSDBalance = tokenBalancesUSD.reduce(
      (sum: number, curr: number) => sum + curr,
    );
  }

  async getTopPoolsForToken(
    tokenAddress: Address,
    limit: number,
  ): Promise<PoolLiquidity[]> {
    const wrappedTokenAddress = this.dexHelper.config
      .wrapETH({ address: tokenAddress, decimals: 0 })
      .address.toLowerCase();

    if (!this.tokenByAddress[wrappedTokenAddress]) return [];
    if (!this.latestState) return [];

    if (this.latestState.isPaused) {
      this.logger.warn(
        `${this.dexKey} is paused on ${this.network} in getTopPoolsForToken`,
      );
      return [];
    }

    const connectorTokens =
      wrappedTokenAddress === this.quoteTokenAddress
        ? this.baseTokens
        : [this.tokenByAddress[this.quoteTokenAddress]];

    return [
      {
        exchange: this.dexKey,
        address: this.config.wooPPAddress,
        connectorTokens,
        liquidityUSD: this.vaultUSDBalance,
      },
    ];
  }

  async getState(blockNumber?: number): Promise<PoolState> {
    if (
      blockNumber !== undefined &&
      this.latestBlockNumber === blockNumber &&
      this.latestState !== null
    ) {
      return this.latestState;
    }
    this.latestState = await this._fetchStateForBlockNumber(blockNumber);
    this.latestBlockNumber = blockNumber ? blockNumber : 0;

    this.math.state = this.latestState;

    return this.latestState;
  }

  private _identifyQuote(srcAddress: Address, destAddress: Address) {
    return {
      isSrcQuote: srcAddress === this.quoteTokenAddress,
      isDestQuote: destAddress === this.quoteTokenAddress,
    };
  }
}<|MERGE_RESOLUTION|>--- conflicted
+++ resolved
@@ -82,11 +82,7 @@
     protected adapters = Adapters[network] || {},
     readonly config = WooFiConfig[dexKey][network],
   ) {
-<<<<<<< HEAD
-    super(dexHelper.config.data.augustusAddress, dexHelper.provider);
-=======
-    super(dexHelper.augustusAddress, dexHelper.web3Provider);
->>>>>>> 28f94e21
+    super(dexHelper.config.data.augustusAddress, dexHelper.web3Provider);
     this.logger = dexHelper.getLogger(dexKey);
 
     // Normalise once all config addresses and use across all scenarios
