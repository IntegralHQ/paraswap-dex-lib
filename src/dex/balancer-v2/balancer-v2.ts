--- conflicted
+++ resolved
@@ -7,16 +7,13 @@
   ExchangePrices,
   Log,
   Logger,
-<<<<<<< HEAD
   TxInfo,
   PreprocessTransactionOptions,
   ExchangeTxInfo,
-=======
   PoolLiquidity,
   PoolPrices,
   SimpleExchangeParam,
   Token,
->>>>>>> dbfcc8d1
 } from '../../types';
 import { ETHER_ADDRESS, MAX_INT, MAX_UINT, Network, NULL_ADDRESS, SUBGRAPH_TIMEOUT, SwapSide, } from '../../constants';
 import * as CALLDATA_GAS_COST from '../../calldata-gas-cost';
@@ -27,15 +24,11 @@
 import VaultABI from '../../abi/balancer-v2/vault.json';
 import DirectSwapABI from '../../abi/DirectSwap.json';
 import { StatefulEventSubscriber } from '../../stateful-event-subscriber';
-<<<<<<< HEAD
 import {
   getDexKeysWithNetwork,
   getBigIntPow,
   uuidToBytes16,
 } from '../../utils';
-=======
-import { getBigIntPow, getDexKeysWithNetwork } from '../../utils';
->>>>>>> dbfcc8d1
 import { IDex } from '../../dex/idex';
 import { IDexHelper } from '../../dex-helper';
 import {
@@ -48,8 +41,9 @@
   PoolStateCache,
   PoolStateMap,
   SubgraphPoolAddressDictionary,
-<<<<<<< HEAD
   BalancerV2DirectParam,
+  SubgraphPoolBase,
+  SwapTypes,
 } from './types';
 import {
   getLocalDeadlineAsFriendlyPlaceholder,
@@ -69,15 +63,10 @@
   VARIABLE_GAS_COST_PER_CYCLE,
 } from './constants';
 import { NumberAsString, OptimalSwapExchange } from '@paraswap/core';
-=======
-  SubgraphPoolBase,
-  SwapTypes,
-} from './types';
 import { SimpleExchange } from '../simple-exchange';
 import { Adapters, BalancerConfig } from './config';
 import { getAllPoolsUsedInPaths, isSameAddress, poolGetMainTokens, poolGetPathForTokenInOut, } from './utils';
 import { MIN_USD_LIQUIDITY_TO_FETCH, STABLE_GAS_COST, VARIABLE_GAS_COST_PER_CYCLE } from './constants';
->>>>>>> dbfcc8d1
 
 const fetchAllPools = `query ($count: Int) {
   pools: pools(
