import { Address } from '../../types';

export type TokenState = {
  balance: bigint;
  scalingFactor?: bigint; // It includes the token priceRate
  weight?: bigint;
};

export type PoolState = {
  tokens: {
    [address: string]: TokenState;
  };
  swapFee: bigint;
  amp?: bigint;
  // Linear Pools
  mainIndex?: number;
  wrappedIndex?: number;
  bptIndex?: number;
  lowerTarget?: bigint;
  upperTarget?: bigint;
};

export type SubgraphToken = {
  address: string;
  decimals: number;
};

export interface SubgraphPoolBase {
  id: string;
  address: string;
  poolType: string;
  tokens: SubgraphToken[];
  mainIndex: number;
  wrappedIndex: number;
}

export type BalancerSwapV2 = {
  poolId: string;
  amount: string;
};

export type OptimizedBalancerV2Data = {
  swaps: BalancerSwapV2[];
};

export type BalancerFunds = {
  sender: string;
  recipient: string;
  fromInternalBalance: boolean;
  toInternalBalance: boolean;
};

// Indexes represent the index of the asset assets array param
export type BalancerSwap = {
  poolId: string;
  assetInIndex: number;
  assetOutIndex: number;
  amount: string;
  userData: string;
};

export enum SwapTypes {
  SwapExactIn,
  SwapExactOut,
}

export type BalancerParam = [
  kind: SwapTypes,
  swaps: BalancerSwap[],
  assets: string[],
  funds: BalancerFunds,
  limits: string[],
  deadline: string,
];

export type BalancerV2Data = {
  poolId: string;
};

export type DexParams = {
  subgraphURL: string;
  vaultAddress: Address;
};

<<<<<<< HEAD
export interface callData {
  target: string;
  callData: string;
}
=======
export type PoolStateMap = { [address: string]: PoolState };
>>>>>>> f44b1711
<|MERGE_RESOLUTION|>--- conflicted
+++ resolved
@@ -82,11 +82,8 @@
   vaultAddress: Address;
 };
 
-<<<<<<< HEAD
 export interface callData {
   target: string;
   callData: string;
 }
-=======
-export type PoolStateMap = { [address: string]: PoolState };
->>>>>>> f44b1711
+export type PoolStateMap = { [address: string]: PoolState };