--- conflicted
+++ resolved
@@ -155,7 +155,6 @@
 
     const tokens = Tokens[network];
 
-<<<<<<< HEAD
     const srcTokenSymbol = 'USDC';
     const destTokenSymbol = 'USDT';
 
@@ -190,12 +189,33 @@
     beforeAll(async () => {
       blockNumber = await dexHelper.web3Provider.eth.getBlockNumber();
       wombat = new Wombat(network, dexKey, dexHelper);
+    });
+
+    it('getTopPoolsForToken', async function () {
+      // We have to check without calling initializePricing, because
+      // pool-tracker is not calling that function
+      if (wombat.updatePoolState) {
+        await wombat.updatePoolState();
+      }
+      const poolLiquidity = await wombat.getTopPoolsForToken(
+        tokens[srcTokenSymbol].address,
+        10,
+      );
+      console.log(`${srcTokenSymbol} Top Pools:`, poolLiquidity);
+
+      if (!wombat.hasConstantPriceLargeAmounts) {
+        checkPoolsLiquidity(
+          poolLiquidity,
+          Tokens[network][srcTokenSymbol].address,
+          dexKey,
+        );
+      }
+    });
+
+    it('getPoolIdentifiers and getPricesVolume SELL', async function () {
       if (wombat.initializePricing) {
         await wombat.initializePricing(blockNumber);
       }
-    });
-
-    it('getPoolIdentifiers and getPricesVolume SELL', async function () {
       await testPricingOnNetwork(
         wombat,
         network,
@@ -210,6 +230,9 @@
     });
 
     it('getPoolIdentifiers and getPricesVolume BUY', async function () {
+      if (wombat.initializePricing) {
+        await wombat.initializePricing(blockNumber);
+      }
       await testPricingOnNetwork(
         wombat,
         network,
@@ -222,28 +245,6 @@
         'quotePotentialSwap',
       );
     });
-
-    it('getTopPoolsForToken', async function () {
-      // We have to check without calling initializePricing, because
-      // pool-tracker is not calling that function
-      const newWombat = new Wombat(network, dexKey, dexHelper);
-      if (newWombat.updatePoolState) {
-        await newWombat.updatePoolState();
-      }
-      const poolLiquidity = await newWombat.getTopPoolsForToken(
-        tokens[srcTokenSymbol].address,
-        10,
-      );
-      console.log(`${srcTokenSymbol} Top Pools:`, poolLiquidity);
-
-      if (!newWombat.hasConstantPriceLargeAmounts) {
-        checkPoolsLiquidity(
-          poolLiquidity,
-          Tokens[network][srcTokenSymbol].address,
-          dexKey,
-        );
-      }
-    });
   });
 
   describe('Arbitrum', () => {
@@ -252,8 +253,6 @@
 
     const tokens = Tokens[network];
 
-=======
->>>>>>> 22e53165
     const srcTokenSymbol = 'USDC';
     const destTokenSymbol = 'USDT';
 
@@ -345,102 +344,4 @@
       );
     });
   });
-
-  describe('Arbitrum', () => {
-    const network = Network.ARBITRUM;
-    const dexHelper = new DummyDexHelper(network);
-
-    const tokens = Tokens[network];
-
-    const srcTokenSymbol = 'USDC';
-    const destTokenSymbol = 'USDT';
-
-    const amountsForSell = [
-      0n,
-      1n * BI_POWS[tokens[srcTokenSymbol].decimals],
-      2n * BI_POWS[tokens[srcTokenSymbol].decimals],
-      3n * BI_POWS[tokens[srcTokenSymbol].decimals],
-      4n * BI_POWS[tokens[srcTokenSymbol].decimals],
-      5n * BI_POWS[tokens[srcTokenSymbol].decimals],
-      6n * BI_POWS[tokens[srcTokenSymbol].decimals],
-      7n * BI_POWS[tokens[srcTokenSymbol].decimals],
-      8n * BI_POWS[tokens[srcTokenSymbol].decimals],
-      9n * BI_POWS[tokens[srcTokenSymbol].decimals],
-      10n * BI_POWS[tokens[srcTokenSymbol].decimals],
-    ];
-
-    const amountsForBuy = [
-      0n,
-      1n * BI_POWS[tokens[destTokenSymbol].decimals],
-      2n * BI_POWS[tokens[destTokenSymbol].decimals],
-      3n * BI_POWS[tokens[destTokenSymbol].decimals],
-      4n * BI_POWS[tokens[destTokenSymbol].decimals],
-      5n * BI_POWS[tokens[destTokenSymbol].decimals],
-      6n * BI_POWS[tokens[destTokenSymbol].decimals],
-      7n * BI_POWS[tokens[destTokenSymbol].decimals],
-      8n * BI_POWS[tokens[destTokenSymbol].decimals],
-      9n * BI_POWS[tokens[destTokenSymbol].decimals],
-      10n * BI_POWS[tokens[destTokenSymbol].decimals],
-    ];
-
-    beforeAll(async () => {
-      blockNumber = await dexHelper.web3Provider.eth.getBlockNumber();
-      wombat = new Wombat(network, dexKey, dexHelper);
-    });
-
-    it('getTopPoolsForToken', async function () {
-      // We have to check without calling initializePricing, because
-      // pool-tracker is not calling that function
-      if (wombat.updatePoolState) {
-        await wombat.updatePoolState();
-      }
-      const poolLiquidity = await wombat.getTopPoolsForToken(
-        tokens[srcTokenSymbol].address,
-        10,
-      );
-      console.log(`${srcTokenSymbol} Top Pools:`, poolLiquidity);
-
-      if (!wombat.hasConstantPriceLargeAmounts) {
-        checkPoolsLiquidity(
-          poolLiquidity,
-          Tokens[network][srcTokenSymbol].address,
-          dexKey,
-        );
-      }
-    });
-
-    it('getPoolIdentifiers and getPricesVolume SELL', async function () {
-      if (wombat.initializePricing) {
-        await wombat.initializePricing(blockNumber);
-      }
-      await testPricingOnNetwork(
-        wombat,
-        network,
-        dexKey,
-        blockNumber,
-        srcTokenSymbol,
-        destTokenSymbol,
-        SwapSide.SELL,
-        amountsForSell,
-        'quotePotentialSwap',
-      );
-    });
-
-    it('getPoolIdentifiers and getPricesVolume BUY', async function () {
-      if (wombat.initializePricing) {
-        await wombat.initializePricing(blockNumber);
-      }
-      await testPricingOnNetwork(
-        wombat,
-        network,
-        dexKey,
-        blockNumber,
-        srcTokenSymbol,
-        destTokenSymbol,
-        SwapSide.BUY,
-        amountsForBuy,
-        'quotePotentialSwap',
-      );
-    });
-  });
 });