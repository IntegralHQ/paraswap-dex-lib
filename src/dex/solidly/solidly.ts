--- conflicted
+++ resolved
@@ -72,14 +72,11 @@
         'SolidlyV2',
         'Thena',
         'SoliSnek',
-<<<<<<< HEAD
-        'Usdfi',
-=======
         'Chronos',
         'Ramses',
         'Equalizer',
         'Fvm',
->>>>>>> f2995549
+        'Usdfi',
       ]),
     );
 
