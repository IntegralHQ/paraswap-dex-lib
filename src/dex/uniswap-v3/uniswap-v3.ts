import { defaultAbiCoder, Interface } from '@ethersproject/abi';
import _ from 'lodash';
import { pack } from '@ethersproject/solidity';
import {
  Token,
  Address,
  ExchangePrices,
  AdapterExchangeParam,
  SimpleExchangeParam,
  PoolLiquidity,
  Logger,
  NumberAsString,
  PoolPrices,
  TxInfo,
  PreprocessTransactionOptions,
  ExchangeTxInfo,
} from '../../types';
import { SwapSide, Network, CACHE_PREFIX } from '../../constants';
import * as CALLDATA_GAS_COST from '../../calldata-gas-cost';
import {
  getBigIntPow,
  getDexKeysWithNetwork,
  interpolate,
  isTruthy,
  uuidToBytes16,
} from '../../utils';
import { IDex } from '../../dex/idex';
import { IDexHelper } from '../../dex-helper/idex-helper';
import {
  DexParams,
  OutputResult,
  PoolState,
  UniswapV3Data,
  UniswapV3Functions,
  UniswapV3Param,
  UniswapV3SimpleSwapParams,
} from './types';
import {
  getLocalDeadlineAsFriendlyPlaceholder,
  SimpleExchange,
} from '../simple-exchange';
import { UniswapV3Config, Adapters, PoolsToPreload } from './config';
import { UniswapV3EventPool } from './uniswap-v3-pool';
import UniswapV3RouterABI from '../../abi/uniswap-v3/UniswapV3Router.abi.json';
import UniswapV3QuoterV2ABI from '../../abi/uniswap-v3/UniswapV3QuoterV2.abi.json';
import UniswapV3MultiABI from '../../abi/uniswap-v3/UniswapMulti.abi.json';
import DirectSwapABI from '../../abi/DirectSwap.json';
import UniswapV3StateMulticallABI from '../../abi/uniswap-v3/UniswapV3StateMulticall.abi.json';
import {
  DirectMethods,
  UNISWAPV3_EFFICIENCY_FACTOR,
  UNISWAPV3_POOL_SEARCH_OVERHEAD,
  UNISWAPV3_TICK_BASE_OVERHEAD,
  UNISWAPV3_TICK_GAS_COST,
} from './constants';
import { assert, DeepReadonly } from 'ts-essentials';
import { uniswapV3Math } from './contract-math/uniswap-v3-math';
import { Contract } from 'web3-eth-contract';
import { AbiItem } from 'web3-utils';
import { BalanceRequest, getBalances } from '../../lib/tokens/balancer-fetcher';
import {
  AssetType,
  DEFAULT_ID_ERC20,
  DEFAULT_ID_ERC20_AS_STRING,
} from '../../lib/tokens/types';
import { OptimalSwapExchange } from '@paraswap/core';

type PoolPairsInfo = {
  token0: Address;
  token1: Address;
  fee: string;
};

const UNISWAPV3_CLEAN_NOT_EXISTING_POOL_TTL_MS = 60 * 60 * 24 * 1000; // 24 hours
const UNISWAPV3_CLEAN_NOT_EXISTING_POOL_INTERVAL_MS = 30 * 60 * 1000; // Once in 30 minutes
const UNISWAPV3_QUOTE_GASLIMIT = 200_000;

export class UniswapV3
  extends SimpleExchange
  implements IDex<UniswapV3Data, UniswapV3Param>
{
  readonly isFeeOnTransferSupported: boolean = false;
  readonly eventPools: Record<string, UniswapV3EventPool | null> = {};

  readonly hasConstantPriceLargeAmounts = false;
  readonly needWrapNative = true;

  readonly directSwapIface = new Interface(DirectSwapABI);

  intervalTask?: NodeJS.Timeout;

  public static dexKeysWithNetwork: { key: string; networks: Network[] }[] =
    getDexKeysWithNetwork(
<<<<<<< HEAD
      _.pick(UniswapV3Config, ['UniswapV3', 'QuickSwapV3.1', 'RamsesV2', 'SushiSwapV3']),
=======
      _.pick(UniswapV3Config, ['UniswapV3', 'QuickSwapV3.1', 'RamsesV2', 'ChronosV3']),
>>>>>>> dedc01d0
    );

  logger: Logger;

  private uniswapMulti: Contract;
  private stateMultiContract: Contract;

  private notExistingPoolSetKey: string;

  constructor(
    protected network: Network,
    dexKey: string,
    protected dexHelper: IDexHelper,
    protected adapters = Adapters[network] || {},
    readonly routerIface = new Interface(UniswapV3RouterABI),
    readonly quoterIface = new Interface(UniswapV3QuoterV2ABI),
    protected config = UniswapV3Config[dexKey][network],
    protected poolsToPreload = PoolsToPreload[dexKey]?.[network] || [],
  ) {
    super(dexHelper, dexKey);
    this.logger = dexHelper.getLogger(dexKey + '-' + network);
    this.uniswapMulti = new this.dexHelper.web3Provider.eth.Contract(
      UniswapV3MultiABI as AbiItem[],
      this.config.uniswapMulticall,
    );
    this.stateMultiContract = new this.dexHelper.web3Provider.eth.Contract(
      this.config.stateMultiCallAbi !== undefined
        ? this.config.stateMultiCallAbi
        : (UniswapV3StateMulticallABI as AbiItem[]),
      this.config.stateMulticall,
    );

    // To receive revert reasons
    this.dexHelper.web3Provider.eth.handleRevert = false;

    // Normalize once all config addresses and use across all scenarios
    this.config = this._toLowerForAllConfigAddresses();

    this.notExistingPoolSetKey =
      `${CACHE_PREFIX}_${network}_${dexKey}_not_existings_pool_set`.toLowerCase();
  }

  get supportedFees() {
    return this.config.supportedFees;
  }

  getAdapters(side: SwapSide): { name: string; index: number }[] | null {
    return this.adapters[side] ? this.adapters[side] : null;
  }

  getPoolIdentifier(srcAddress: Address, destAddress: Address, fee: bigint) {
    const tokenAddresses = this._sortTokens(srcAddress, destAddress).join('_');
    return `${this.dexKey}_${tokenAddresses}_${fee}`;
  }

  async initializePricing(blockNumber: number) {
    // This is only for testing, because cold pool fetching is goes out of
    // FETCH_POOL_INDENTIFIER_TIMEOUT range
    await Promise.all(
      this.poolsToPreload.map(async pool =>
        Promise.all(
          this.config.supportedFees.map(async fee =>
            this.getPool(pool.token0, pool.token1, fee, blockNumber),
          ),
        ),
      ),
    );

    if (!this.dexHelper.config.isSlave) {
      const cleanExpiredNotExistingPoolsKeys = async () => {
        const maxTimestamp =
          Date.now() - UNISWAPV3_CLEAN_NOT_EXISTING_POOL_TTL_MS;
        await this.dexHelper.cache.zremrangebyscore(
          this.notExistingPoolSetKey,
          0,
          maxTimestamp,
        );
      };

      this.intervalTask = setInterval(
        cleanExpiredNotExistingPoolsKeys.bind(this),
        UNISWAPV3_CLEAN_NOT_EXISTING_POOL_INTERVAL_MS,
      );
    }
  }

  async getPool(
    srcAddress: Address,
    destAddress: Address,
    fee: bigint,
    blockNumber: number,
  ): Promise<UniswapV3EventPool | null> {
    let pool = this.eventPools[
      this.getPoolIdentifier(srcAddress, destAddress, fee)
    ] as UniswapV3EventPool | null | undefined;

    if (pool === null) return null;

    if (pool) {
      if (!pool.initFailed) {
        return pool;
      } else {
        // if init failed then prefer to early return pool with empty state to fallback to rpc call
        if (
          ++pool.initRetryAttemptCount % this.config.initRetryFrequency !==
          0
        ) {
          return pool;
        }
        // else pursue with re-try initialization
      }
    }

    const [token0, token1] = this._sortTokens(srcAddress, destAddress);

    const key = `${token0}_${token1}_${fee}`.toLowerCase();

    if (!pool) {
      const notExistingPoolScore = await this.dexHelper.cache.zscore(
        this.notExistingPoolSetKey,
        key,
      );

      const poolDoesNotExist = notExistingPoolScore !== null;

      if (poolDoesNotExist) {
        this.eventPools[this.getPoolIdentifier(srcAddress, destAddress, fee)] =
          null;
        return null;
      }

      await this.dexHelper.cache.hset(
        this.dexmapKey,
        key,
        JSON.stringify({
          token0,
          token1,
          fee: fee.toString(),
        }),
      );
    }

    this.logger.trace(`starting to listen to new pool: ${key}`);
    pool =
      pool ||
      new UniswapV3EventPool(
        this.dexHelper,
        this.dexKey,
        this.stateMultiContract,
        this.config.decodeStateMultiCallResultWithRelativeBitmaps,
        this.erc20Interface,
        this.config.factory,
        fee,
        token0,
        token1,
        this.logger,
        this.cacheStateKey,
        this.config.initHash,
      );

    try {
      await pool.initialize(blockNumber, {
        initCallback: (state: DeepReadonly<PoolState>) => {
          //really hacky, we need to push poolAddress so that we subscribeToLogs in StatefulEventSubscriber
          pool!.addressesSubscribed[0] = state.pool;
          pool!.poolAddress = state.pool;
          pool!.initFailed = false;
          pool!.initRetryAttemptCount = 0;
        },
      });
    } catch (e) {
      if (e instanceof Error && e.message.endsWith('Pool does not exist')) {
        // no need to await we want the set to have the pool key but it's not blocking
        this.dexHelper.cache.zadd(
          this.notExistingPoolSetKey,
          [Date.now(), key],
          'NX',
        );

        // Pool does not exist for this feeCode, so we can set it to null
        // to prevent more requests for this pool
        pool = null;
        this.logger.trace(
          `${this.dexHelper}: Pool: srcAddress=${srcAddress}, destAddress=${destAddress}, fee=${fee} not found`,
          e,
        );
      } else {
        // on unknown error mark as failed and increase retryCount for retry init strategy
        // note: state would be null by default which allows to fallback
        this.logger.warn(
          `${this.dexKey}: Can not generate pool state for srcAddress=${srcAddress}, destAddress=${destAddress}, fee=${fee} pool fallback to rpc and retry every ${this.config.initRetryFrequency} times, initRetryAttemptCount=${pool.initRetryAttemptCount}`,
          e,
        );
        pool.initFailed = true;
      }
    }

    if (pool !== null) {
      const allEventPools = Object.values(this.eventPools);
      this.logger.info(
        `starting to listen to new non-null pool: ${key}. Already following ${allEventPools
          // Not that I like this reduce, but since it is done only on initialization, expect this to be ok
          .reduce(
            (acc, curr) => (curr !== null ? ++acc : acc),
            0,
          )} non-null pools or ${allEventPools.length} total pools`,
      );
    }

    this.eventPools[this.getPoolIdentifier(srcAddress, destAddress, fee)] =
      pool;
    return pool;
  }

  async addMasterPool(poolKey: string, blockNumber: number): Promise<boolean> {
    const _pairs = await this.dexHelper.cache.hget(this.dexmapKey, poolKey);
    if (!_pairs) {
      this.logger.warn(
        `did not find poolConfig in for key ${this.dexmapKey} ${poolKey}`,
      );
      return false;
    }

    const poolInfo: PoolPairsInfo = JSON.parse(_pairs);

    const pool = await this.getPool(
      poolInfo.token0,
      poolInfo.token1,
      BigInt(poolInfo.fee),
      blockNumber,
    );

    if (!pool) {
      return false;
    }

    return true;
  }

  async getPoolIdentifiers(
    srcToken: Token,
    destToken: Token,
    side: SwapSide,
    blockNumber: number,
  ): Promise<string[]> {
    const _srcToken = this.dexHelper.config.wrapETH(srcToken);
    const _destToken = this.dexHelper.config.wrapETH(destToken);

    const [_srcAddress, _destAddress] = this._getLoweredAddresses(
      _srcToken,
      _destToken,
    );

    if (_srcAddress === _destAddress) return [];

    const pools = (
      await Promise.all(
        this.supportedFees.map(async fee =>
          this.getPool(_srcAddress, _destAddress, fee, blockNumber),
        ),
      )
    ).filter(pool => pool);

    if (pools.length === 0) return [];

    return pools.map(pool =>
      this.getPoolIdentifier(_srcAddress, _destAddress, pool!.feeCode),
    );
  }

  async getPricingFromRpc(
    from: Token,
    to: Token,
    amounts: bigint[],
    side: SwapSide,
    pools: UniswapV3EventPool[],
  ): Promise<ExchangePrices<UniswapV3Data> | null> {
    if (pools.length === 0) {
      return null;
    }
    this.logger.warn(`fallback to rpc for ${pools.length} pool(s)`);

    const requests = pools.map<BalanceRequest>(
      pool => ({
        owner: pool.poolAddress,
        asset: side == SwapSide.SELL ? from.address : to.address,
        assetType: AssetType.ERC20,
        ids: [
          {
            id: DEFAULT_ID_ERC20,
            spenders: [],
          },
        ],
      }),
      [],
    );

    const balances = await getBalances(this.dexHelper.multiWrapper, requests);

    pools = pools.filter((pool, index) => {
      const balance = balances[index].amounts[DEFAULT_ID_ERC20_AS_STRING];
      if (balance >= amounts[amounts.length - 1]) {
        return true;
      }
      this.logger.warn(
        `[${this.network}][${pool.parentName}] have no balance ${pool.poolAddress} ${from.address} ${to.address}. (Balance: ${balance})`,
      );
      return false;
    });

    pools.forEach(pool => {
      this.logger.warn(
        `[${this.network}][${pool.parentName}] fallback to rpc for ${pool.name}`,
      );
    });

    const unitVolume = getBigIntPow(
      (side === SwapSide.SELL ? from : to).decimals,
    );

    const chunks = amounts.length - 1;

    const _width = Math.floor(chunks / this.config.chunksCount);

    const _amounts = [unitVolume].concat(
      Array.from(Array(this.config.chunksCount).keys()).map(
        i => amounts[(i + 1) * _width],
      ),
    );

    const calldata = pools.map(pool =>
      _amounts.map(_amount => ({
        target: this.config.quoter,
        gasLimit: UNISWAPV3_QUOTE_GASLIMIT,
        callData:
          side === SwapSide.SELL
            ? this.quoterIface.encodeFunctionData('quoteExactInputSingle', [
                [
                  from.address,
                  to.address,
                  _amount.toString(),
                  pool.feeCodeAsString,
                  0, //sqrtPriceLimitX96
                ],
              ])
            : this.quoterIface.encodeFunctionData('quoteExactOutputSingle', [
                [
                  from.address,
                  to.address,
                  _amount.toString(),
                  pool.feeCodeAsString,
                  0, //sqrtPriceLimitX96
                ],
              ]),
      })),
    );

    const data = await this.uniswapMulti.methods
      .multicall(calldata.flat())
      .call();

    const decode = (j: number): bigint => {
      if (!data.returnData[j].success) {
        return 0n;
      }
      const decoded = defaultAbiCoder.decode(
        ['uint256'],
        data.returnData[j].returnData,
      );
      return BigInt(decoded[0].toString());
    };

    let i = 0;
    const result = pools.map(pool => {
      const _rates = _amounts.map(() => decode(i++));
      const unit: bigint = _rates[0];

      const prices = interpolate(
        _amounts.slice(1),
        _rates.slice(1),
        amounts,
        side,
      );

      return {
        prices,
        unit,
        data: {
          path: [
            {
              tokenIn: from.address,
              tokenOut: to.address,
              fee: pool.feeCodeAsString,
            },
          ],
          exchange: pool.poolAddress,
        },
        poolIdentifier: this.getPoolIdentifier(
          pool.token0,
          pool.token1,
          pool.feeCode,
        ),
        exchange: this.dexKey,
        gasCost: prices.map(p => (p === 0n ? 0 : UNISWAPV3_QUOTE_GASLIMIT)),
        poolAddresses: [pool.poolAddress],
      };
    });

    return result;
  }

  async getPricesVolume(
    srcToken: Token,
    destToken: Token,
    amounts: bigint[],
    side: SwapSide,
    blockNumber: number,
    limitPools?: string[],
  ): Promise<null | ExchangePrices<UniswapV3Data>> {
    try {
      const _srcToken = this.dexHelper.config.wrapETH(srcToken);
      const _destToken = this.dexHelper.config.wrapETH(destToken);

      const [_srcAddress, _destAddress] = this._getLoweredAddresses(
        _srcToken,
        _destToken,
      );

      if (_srcAddress === _destAddress) return null;

      let selectedPools: UniswapV3EventPool[] = [];

      if (!limitPools) {
        selectedPools = (
          await Promise.all(
            this.supportedFees.map(async fee => {
              const locallyFoundPool =
                this.eventPools[
                  this.getPoolIdentifier(_srcAddress, _destAddress, fee)
                ];
              if (locallyFoundPool) return locallyFoundPool;

              const newlyFetchedPool = await this.getPool(
                _srcAddress,
                _destAddress,
                fee,
                blockNumber,
              );
              return newlyFetchedPool;
            }),
          )
        ).filter(isTruthy);
      } else {
        const pairIdentifierWithoutFee = this.getPoolIdentifier(
          _srcAddress,
          _destAddress,
          0n,
          // Trim from 0 fee postfix, so it become comparable
        ).slice(0, -1);

        const poolIdentifiers = limitPools.filter(identifier =>
          identifier.startsWith(pairIdentifierWithoutFee),
        );

        selectedPools = (
          await Promise.all(
            poolIdentifiers.map(async identifier => {
              let locallyFoundPool = this.eventPools[identifier];
              if (locallyFoundPool) return locallyFoundPool;

              const [, srcAddress, destAddress, fee] = identifier.split('_');
              const newlyFetchedPool = await this.getPool(
                srcAddress,
                destAddress,
                BigInt(fee),
                blockNumber,
              );
              return newlyFetchedPool;
            }),
          )
        ).filter(isTruthy);
      }

      if (selectedPools.length === 0) return null;

      const poolsToUse = selectedPools.reduce(
        (acc, pool) => {
          let state = pool.getState(blockNumber);
          if (state === null) {
            this.logger.trace(
              `${this.dexKey}: State === null. Fallback to rpc ${pool.name}`,
            );
            acc.poolWithoutState.push(pool);
          } else {
            acc.poolWithState.push(pool);
          }
          return acc;
        },
        {
          poolWithState: [] as UniswapV3EventPool[],
          poolWithoutState: [] as UniswapV3EventPool[],
        },
      );

      const rpcResultsPromise = this.getPricingFromRpc(
        _srcToken,
        _destToken,
        amounts,
        side,
        this.network === Network.ZKEVM ? [] : poolsToUse.poolWithoutState,
      );

      const states = poolsToUse.poolWithState.map(
        p => p.getState(blockNumber)!,
      );

      const unitAmount = getBigIntPow(
        side == SwapSide.SELL ? _srcToken.decimals : _destToken.decimals,
      );

      const _amounts = [...amounts.slice(1)];

      const [token0] = this._sortTokens(_srcAddress, _destAddress);

      const zeroForOne = token0 === _srcAddress ? true : false;

      const result = await Promise.all(
        poolsToUse.poolWithState.map(async (pool, i) => {
          const state = states[i];

          if (state.liquidity <= 0n) {
            if (state.liquidity < 0) {
              this.logger.error(
                `${this.dexKey}-${this.network}: ${pool.poolAddress} pool has negative liquidity: ${state.liquidity}. Find with key: ${pool.mapKey}`,
              );
            }
            this.logger.trace(`pool have 0 liquidity`);
            return null;
          }

          const balanceDestToken =
            _destAddress === pool.token0 ? state.balance0 : state.balance1;

          const unitResult = this._getOutputs(
            state,
            [unitAmount],
            zeroForOne,
            side,
            balanceDestToken,
          );
          const pricesResult = this._getOutputs(
            state,
            _amounts,
            zeroForOne,
            side,
            balanceDestToken,
          );

          if (!unitResult || !pricesResult) {
            this.logger.debug('Prices or unit is not calculated');
            return null;
          }

          const prices = [0n, ...pricesResult.outputs];
          const gasCost = [
            0,
            ...pricesResult.outputs.map((p, index) => {
              if (p == 0n) {
                return 0;
              } else {
                return (
                  UNISWAPV3_POOL_SEARCH_OVERHEAD +
                  UNISWAPV3_TICK_BASE_OVERHEAD +
                  pricesResult.tickCounts[index] * UNISWAPV3_TICK_GAS_COST
                );
              }
            }),
          ];
          return {
            unit: unitResult.outputs[0],
            prices,
            data: {
              path: [
                {
                  tokenIn: _srcAddress,
                  tokenOut: _destAddress,
                  fee: pool.feeCode.toString(),
                },
              ],
            },
            poolIdentifier: this.getPoolIdentifier(
              pool.token0,
              pool.token1,
              pool.feeCode,
            ),
            exchange: this.dexKey,
            gasCost: gasCost,
            poolAddresses: [pool.poolAddress],
          };
        }),
      );
      const rpcResults = await rpcResultsPromise;

      const notNullResult = result.filter(
        res => res !== null,
      ) as ExchangePrices<UniswapV3Data>;

      if (rpcResults) {
        rpcResults.forEach(r => {
          if (r) {
            notNullResult.push(r);
          }
        });
      }

      return notNullResult;
    } catch (e) {
      this.logger.error(
        `Error_getPricesVolume ${srcToken.symbol || srcToken.address}, ${
          destToken.symbol || destToken.address
        }, ${side}:`,
        e,
      );
      return null;
    }
  }

  getAdapterParam(
    srcToken: string,
    destToken: string,
    srcAmount: string,
    destAmount: string,
    data: UniswapV3Data,
    side: SwapSide,
  ): AdapterExchangeParam {
    const { path: rawPath } = data;
    const path = this._encodePath(rawPath, side);

    const payload = this.abiCoder.encodeParameter(
      {
        ParentStruct: {
          path: 'bytes',
          deadline: 'uint256',
        },
      },
      {
        path,
        deadline: getLocalDeadlineAsFriendlyPlaceholder(), // FIXME: more gas efficient to pass block.timestamp in adapter
      },
    );

    return {
      targetExchange: this.config.router,
      payload,
      networkFee: '0',
    };
  }

  getCalldataGasCost(poolPrices: PoolPrices<UniswapV3Data>): number | number[] {
    const gasCost =
      CALLDATA_GAS_COST.DEX_OVERHEAD +
      CALLDATA_GAS_COST.LENGTH_SMALL +
      // ParentStruct header
      CALLDATA_GAS_COST.OFFSET_SMALL +
      // ParentStruct -> path header
      CALLDATA_GAS_COST.OFFSET_SMALL +
      // ParentStruct -> deadline
      CALLDATA_GAS_COST.TIMESTAMP +
      // ParentStruct -> path (20+3+20 = 43 = 32+11 bytes)
      CALLDATA_GAS_COST.LENGTH_SMALL +
      CALLDATA_GAS_COST.FULL_WORD +
      CALLDATA_GAS_COST.wordNonZeroBytes(11);
    const arr = new Array(poolPrices.prices.length);
    poolPrices.prices.forEach((p, index) => {
      if (p == 0n) {
        arr[index] = 0;
      } else {
        arr[index] = gasCost;
      }
    });
    return arr;
  }

  getTokenFromAddress(address: Address): Token {
    // In this Dex decimals are not used
    return { address, decimals: 0 };
  }

  async preProcessTransaction(
    optimalSwapExchange: OptimalSwapExchange<UniswapV3Data>,
    srcToken: Token,
    _0: Token,
    _1: SwapSide,
    options: PreprocessTransactionOptions,
  ): Promise<[OptimalSwapExchange<UniswapV3Data>, ExchangeTxInfo]> {
    if (!options.isDirectMethod) {
      return [
        optimalSwapExchange,
        {
          deadline: BigInt(getLocalDeadlineAsFriendlyPlaceholder()),
        },
      ];
    }

    assert(
      optimalSwapExchange.data !== undefined,
      `preProcessTransaction: data field is missing`,
    );

    let isApproved: boolean | undefined;

    try {
      this.erc20Contract.options.address =
        this.dexHelper.config.wrapETH(srcToken).address;
      const allowance = await this.erc20Contract.methods
        .allowance(this.augustusAddress, this.config.router)
        .call(undefined, 'latest');
      isApproved =
        BigInt(allowance.toString()) >= BigInt(optimalSwapExchange.srcAmount);
    } catch (e) {
      this.logger.error(
        `preProcessTransaction failed to retrieve allowance info: `,
        e,
      );
    }

    return [
      {
        ...optimalSwapExchange,
        data: {
          ...optimalSwapExchange.data,
          isApproved,
        },
      },
      {
        deadline: BigInt(getLocalDeadlineAsFriendlyPlaceholder()),
      },
    ];
  }

  getDirectParam(
    srcToken: Address,
    destToken: Address,
    srcAmount: NumberAsString,
    destAmount: NumberAsString,
    expectedAmount: NumberAsString,
    data: UniswapV3Data,
    side: SwapSide,
    permit: string,
    uuid: string,
    feePercent: NumberAsString,
    deadline: NumberAsString,
    partner: string,
    beneficiary: string,
    contractMethod?: string,
  ): TxInfo<UniswapV3Param> {
    if (
      contractMethod !== DirectMethods.directSell &&
      contractMethod !== DirectMethods.directBuy
    ) {
      throw new Error(`Invalid contract method ${contractMethod}`);
    }

    let isApproved: boolean = !!data.isApproved;
    if (data.isApproved === undefined) {
      this.logger.warn(`isApproved is undefined, defaulting to false`);
    }

    const path = this._encodePath(data.path, side);

    const swapParams: UniswapV3Param = [
      srcToken,
      destToken,
      this.config.router,
      srcAmount,
      destAmount,
      expectedAmount,
      feePercent,
      deadline,
      partner,
      isApproved,
      beneficiary,
      path,
      permit,
      uuidToBytes16(uuid),
    ];

    const encoder = (...params: UniswapV3Param) => {
      return this.directSwapIface.encodeFunctionData(
        side === SwapSide.SELL
          ? DirectMethods.directSell
          : DirectMethods.directBuy,
        [params],
      );
    };

    return {
      params: swapParams,
      encoder,
      networkFee: '0',
    };
  }

  static getDirectFunctionName(): string[] {
    return [DirectMethods.directSell, DirectMethods.directBuy];
  }

  async getSimpleParam(
    srcToken: string,
    destToken: string,
    srcAmount: string,
    destAmount: string,
    data: UniswapV3Data,
    side: SwapSide,
  ): Promise<SimpleExchangeParam> {
    const swapFunction =
      side === SwapSide.SELL
        ? UniswapV3Functions.exactInput
        : UniswapV3Functions.exactOutput;

    const path = this._encodePath(data.path, side);
    const swapFunctionParams: UniswapV3SimpleSwapParams =
      side === SwapSide.SELL
        ? {
            recipient: this.augustusAddress,
            deadline: getLocalDeadlineAsFriendlyPlaceholder(),
            amountIn: srcAmount,
            amountOutMinimum: destAmount,
            path,
          }
        : {
            recipient: this.augustusAddress,
            deadline: getLocalDeadlineAsFriendlyPlaceholder(),
            amountOut: destAmount,
            amountInMaximum: srcAmount,
            path,
          };
    const swapData = this.routerIface.encodeFunctionData(swapFunction, [
      swapFunctionParams,
    ]);

    return this.buildSimpleParamWithoutWETHConversion(
      srcToken,
      srcAmount,
      destToken,
      destAmount,
      swapData,
      this.config.router,
    );
  }

  async getTopPoolsForToken(
    tokenAddress: Address,
    limit: number,
  ): Promise<PoolLiquidity[]> {
    const _tokenAddress = tokenAddress.toLowerCase();

    const res = await this._querySubgraph(
      `query ($token: Bytes!, $count: Int) {
                pools0: pools(first: $count, orderBy: totalValueLockedUSD, orderDirection: desc, where: {token0: $token}) {
                id
                token0 {
                  id
                  decimals
                }
                token1 {
                  id
                  decimals
                }
                totalValueLockedUSD
              }
              pools1: pools(first: $count, orderBy: totalValueLockedUSD, orderDirection: desc, where: {token1: $token}) {
                id
                token0 {
                  id
                  decimals
                }
                token1 {
                  id
                  decimals
                }
                totalValueLockedUSD
              }
            }`,
      {
        token: _tokenAddress,
        count: limit,
      },
    );

    if (!(res && res.pools0 && res.pools1)) {
      this.logger.error(
        `Error_${this.dexKey}_Subgraph: couldn't fetch the pools from the subgraph`,
      );
      return [];
    }

    const pools0 = _.map(res.pools0, pool => ({
      exchange: this.dexKey,
      address: pool.id.toLowerCase(),
      connectorTokens: [
        {
          address: pool.token1.id.toLowerCase(),
          decimals: parseInt(pool.token1.decimals),
        },
      ],
      liquidityUSD:
        parseFloat(pool.totalValueLockedUSD) * UNISWAPV3_EFFICIENCY_FACTOR,
    }));

    const pools1 = _.map(res.pools1, pool => ({
      exchange: this.dexKey,
      address: pool.id.toLowerCase(),
      connectorTokens: [
        {
          address: pool.token0.id.toLowerCase(),
          decimals: parseInt(pool.token0.decimals),
        },
      ],
      liquidityUSD:
        parseFloat(pool.totalValueLockedUSD) * UNISWAPV3_EFFICIENCY_FACTOR,
    }));

    const pools = _.slice(
      _.sortBy(_.concat(pools0, pools1), [pool => -1 * pool.liquidityUSD]),
      0,
      limit,
    );
    return pools;
  }

  private async _getPoolsFromIdentifiers(
    poolIdentifiers: string[],
    blockNumber: number,
  ): Promise<UniswapV3EventPool[]> {
    const pools = await Promise.all(
      poolIdentifiers.map(async identifier => {
        const [, srcAddress, destAddress, fee] = identifier.split('_');
        return this.getPool(srcAddress, destAddress, BigInt(fee), blockNumber);
      }),
    );
    return pools.filter(pool => pool) as UniswapV3EventPool[];
  }

  private _getLoweredAddresses(srcToken: Token, destToken: Token) {
    return [srcToken.address.toLowerCase(), destToken.address.toLowerCase()];
  }

  private _sortTokens(srcAddress: Address, destAddress: Address) {
    return [srcAddress, destAddress].sort((a, b) => (a < b ? -1 : 1));
  }

  private _toLowerForAllConfigAddresses() {
    // If new config property will be added, the TS will throw compile error
    const newConfig: DexParams = {
      router: this.config.router.toLowerCase(),
      quoter: this.config.quoter.toLowerCase(),
      factory: this.config.factory.toLowerCase(),
      supportedFees: this.config.supportedFees,
      stateMulticall: this.config.stateMulticall.toLowerCase(),
      chunksCount: this.config.chunksCount,
      initRetryFrequency: this.config.initRetryFrequency,
      uniswapMulticall: this.config.uniswapMulticall,
      deployer: this.config.deployer?.toLowerCase(),
      initHash: this.config.initHash,
      subgraphURL: this.config.subgraphURL,
      stateMultiCallAbi: this.config.stateMultiCallAbi,
      decodeStateMultiCallResultWithRelativeBitmaps:
        this.config.decodeStateMultiCallResultWithRelativeBitmaps,
    };
    return newConfig;
  }

  private _getOutputs(
    state: DeepReadonly<PoolState>,
    amounts: bigint[],
    zeroForOne: boolean,
    side: SwapSide,
    destTokenBalance: bigint,
  ): OutputResult | null {
    try {
      const outputsResult = uniswapV3Math.queryOutputs(
        state,
        amounts,
        zeroForOne,
        side,
      );

      if (side === SwapSide.SELL) {
        if (outputsResult.outputs[0] > destTokenBalance) {
          return null;
        }

        for (let i = 0; i < outputsResult.outputs.length; i++) {
          if (outputsResult.outputs[i] > destTokenBalance) {
            outputsResult.outputs[i] = 0n;
            outputsResult.tickCounts[i] = 0;
          }
        }
      } else {
        if (amounts[0] > destTokenBalance) {
          return null;
        }

        // This may be improved by first checking outputs and requesting outputs
        // only for amounts that makes more sense, but I don't think this is really
        // important now
        for (let i = 0; i < amounts.length; i++) {
          if (amounts[i] > destTokenBalance) {
            outputsResult.outputs[i] = 0n;
            outputsResult.tickCounts[i] = 0;
          }
        }
      }

      return outputsResult;
    } catch (e) {
      this.logger.debug(
        `${this.dexKey}: received error in _getOutputs while calculating outputs`,
        e,
      );
      return null;
    }
  }

  private async _querySubgraph(
    query: string,
    variables: Object,
    timeout = 30000,
  ) {
    try {
      const res = await this.dexHelper.httpRequest.post(
        this.config.subgraphURL,
        { query, variables },
        undefined,
        { timeout: timeout },
      );
      return res.data;
    } catch (e) {
      this.logger.error(`${this.dexKey}: can not query subgraph: `, e);
      return {};
    }
  }

  private _encodePath(
    path: {
      tokenIn: Address;
      tokenOut: Address;
      fee: NumberAsString;
    }[],
    side: SwapSide,
  ): string {
    if (path.length === 0) {
      this.logger.error(
        `${this.dexKey}: Received invalid path=${path} for side=${side} to encode`,
      );
      return '0x';
    }

    const { _path, types } = path.reduce(
      (
        { _path, types }: { _path: string[]; types: string[] },
        curr,
        index,
      ): { _path: string[]; types: string[] } => {
        if (index === 0) {
          return {
            types: ['address', 'uint24', 'address'],
            _path: [curr.tokenIn, curr.fee, curr.tokenOut],
          };
        } else {
          return {
            types: [...types, 'uint24', 'address'],
            _path: [..._path, curr.fee, curr.tokenOut],
          };
        }
      },
      { _path: [], types: [] },
    );

    return side === SwapSide.BUY
      ? pack(types.reverse(), _path.reverse())
      : pack(types, _path);
  }

  releaseResources() {
    if (this.intervalTask !== undefined) {
      clearInterval(this.intervalTask);
      this.intervalTask = undefined;
    }
  }
}<|MERGE_RESOLUTION|>--- conflicted
+++ resolved
@@ -91,11 +91,7 @@
 
   public static dexKeysWithNetwork: { key: string; networks: Network[] }[] =
     getDexKeysWithNetwork(
-<<<<<<< HEAD
-      _.pick(UniswapV3Config, ['UniswapV3', 'QuickSwapV3.1', 'RamsesV2', 'SushiSwapV3']),
-=======
-      _.pick(UniswapV3Config, ['UniswapV3', 'QuickSwapV3.1', 'RamsesV2', 'ChronosV3']),
->>>>>>> dedc01d0
+      _.pick(UniswapV3Config, ['UniswapV3', 'QuickSwapV3.1', 'RamsesV2', 'ChronosV3', 'SushiSwapV3']),
     );
 
   logger: Logger;
@@ -283,7 +279,7 @@
           e,
         );
       } else {
-        // on unknown error mark as failed and increase retryCount for retry init strategy
+        // on unkown error mark as failed and increase retryCount for retry init strategy
         // note: state would be null by default which allows to fallback
         this.logger.warn(
           `${this.dexKey}: Can not generate pool state for srcAddress=${srcAddress}, destAddress=${destAddress}, fee=${fee} pool fallback to rpc and retry every ${this.config.initRetryFrequency} times, initRetryAttemptCount=${pool.initRetryAttemptCount}`,
