--- conflicted
+++ resolved
@@ -319,7 +319,6 @@
   return !!(transferFees.srcFee || transferFees.srcDexFee);
 };
 
-<<<<<<< HEAD
 // This function is throwing error if address is not correct
 export const normalizeAddress = (address: string) => {
   return getAddress(address).toLowerCase();
@@ -330,10 +329,9 @@
 export function currentBigIntTimestampInS() {
   return BigInt(Math.floor(Date.now() / 1000));
 }
-=======
+
 export const isDestTokenTransferFeeToBeExchanged = (
   transferFees: TransferFeeParams,
 ) => {
   return !!(transferFees.destFee || transferFees.destDexFee);
-};
->>>>>>> 0387f801
+};